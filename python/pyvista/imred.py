import numpy as np
import shutil
import astropy
from photutils import DAOStarFinder
import code
import copy
from astropy import units as u
from astropy.table import Table
from astropy.nddata import StdDevUncertainty
from pyvista.dataclass import Data
from astropy.io import fits, ascii
from astropy.wcs import WCS
from astropy.modeling import models, fitting
from astropy.convolution import convolve, Box1DKernel, Box2DKernel, Box2DKernel
from tools import html, plots
import ccdproc
import scipy.signal
from scipy.optimize import curve_fit
import yaml
import subprocess
import sys
import tempfile
from pyvista import stars, image, tv, bitmask, dataclass, spectra
try: from pyvista import apogee
except : pass
import pyvista.data as DATA

import warnings
from astropy.utils.exceptions import AstropyWarning
warnings.simplefilter('ignore', category=AstropyWarning)

import matplotlib
import matplotlib.pyplot as plt
import glob
import bz2
import os
import pdb
import importlib_resources
try: 
    import pyds9
except:
    #print('pyds9 is not available, proceeding')
    pass


class Reducer() :
    """ Class for reducing images of a given instrument

    Parameters
    ----------

    Attributes
    ----------
    dir : str
    root : str
    verbose : bool 
    inst : str
    badpix : str
    scat : int
    mask : str
    transpose : bool
    scale : float
    biastype : int
    gain : float
    rn : float
    namp : int
    crbox : list
    biasavg : int
    biasregion : 
    trimbox :
    outbox :


    """
    def __init__(self,inst=None,conf='',dir='./',root='*',formstr='{04d}',
                 gain=1,rn=0.,verbose=True,nfowler=1) :
        """  Initialize reducer with information about how to reduce
        """
        self.dir=dir
        self.root=root
        self.verbose=verbose
        self.inst=inst
        self.badpix=None
        self.scat=None
        self.bitmask=None
        self.transpose=None
        self.scale=1
        self.biastype=-1
        self.saturation=None

        # we will allow for instruments to have multiple channels, so everything goes in lists
        self.channels=['']
        if type(gain) is list : self.gain=gain
        else : self.gain = [gain]
        if type(rn) is list : self.rn=rn
        else : self.rn = [rn]
        if type(formstr) is list : self.formstr=formstr
        else : self.formstr=[formstr]
       
        # Read instrument configuation from YAML configuration file 
        if inst is not None :
            if inst.find('/') < 0 :
                config = yaml.load(open(importlib_resources.files(DATA).joinpath(inst+'/'+inst+
                              conf+'.yml'),'r'), Loader=yaml.FullLoader)
            else :
                config = yaml.load(open(inst+'.yml','r'), 
                              Loader=yaml.FullLoader)
            self.channels=config['channels']
            self.formstr=config['formstr']
            self.gain=config['gain']
            self.rn=config['rn']/np.sqrt(nfowler)
            for card in ['cols','ext','saturation','scale','crbox'] :
                try : setattr(self,card,config[card])
                except : setattr(self,card,None)
            try : self.namp=config['namp']
            except KeyError: self.namp = 1
            try :self.transpose=config['transpose']
            except KeyError: self.transpose = False
            self.biastype=config['biastype']
            try : self.biasavg=config['biasavg']
            except KeyError: self.biasavg=11
            if self.biasavg %2 == 0 : self.biasavg += 1
            self.biasbox=[]
            for box in config['biasbox'] :
                if self.namp == 1 :
                    self.biasbox.append(image.BOX(xr=box[0],yr=box[1]) )
                else :
                    ampbox=[]
                    for amp in box : 
                        ampbox.append(image.BOX(xr=amp[0],yr=amp[1]) )
                    self.biasbox.append(ampbox)
            self.biasregion=[]
            try :
              for box in config['biasregion'] :
                if self.namp == 1 :
                    self.biasregion.append(image.BOX(xr=box[0],yr=box[1]) )
                else :
                    ampbox=[]
                    for amp in box : 
                        ampbox.append(image.BOX(xr=amp[0],yr=amp[1]) )
                    self.biasregion.append(ampbox)
            except KeyError: 
                self.biasregion=[None]
            self.trimbox=[]
            for box in config['trimbox'] :
                if self.namp == 1 :
                    self.trimbox.append(image.BOX(xr=box[0],yr=box[1]) )
                else :
                    ampbox=[]
                    for amp in box : 
                        ampbox.append(image.BOX(xr=amp[0],yr=amp[1]) )
                    self.trimbox.append(ampbox)
            self.outbox=[]
            try :
                for box in config['outbox'] :
                    if self.namp == 1 :
                        self.outbox.append(image.BOX(xr=box[0],yr=box[1]) )
                    else :
                        ampbox=[]
                        for amp in box : 
                            ampbox.append(image.BOX(xr=amp[0],yr=amp[1]) )
                        self.outbox.append(ampbox)
            except: self.outbox=self.trimbox
         
            self.normbox=[]
            for box in config['normbox'] :
                self.normbox.append(image.BOX(xr=box[0],yr=box[1]) )
            try: self.scat=config['scat']
            except : pass
           
            # Add bad pixel mask if it exists
            try: self.bitmask=fits.open(importlib_resources.files(DATA).joinpath(inst+'/'+
                                inst+'_mask.fits'))[0].data
            except: pass

        # save number of chips for convenience
        self.nchip = len(self.formstr)

        # output setup if verbose
        if self.verbose :
            if inst is not None : 
              print('INSTRUMENT: {:s}   config: {:s}'.format(inst,conf))
            for form in self.formstr :
                print('  will use format:  {:s}/{:s}{:s}.fits*'.format(
                         self.dir,self.root,form))
            print('         gain:  {}    rn: {}'.format(self.gain,self.rn))
            print('         scale:  {}   '.format(self.scale))
            print('  Biastype : {:d}'.format(self.biastype))
            print('  Bias box: ')
            for box in self.biasbox :
                if self.namp == 1 : box.show()
                else :
                    for i,amp in enumerate(box) :
                        if i==0 : header = True
                        else: header=False
                        amp.show(header=header)
            print('  Trim box: ')
            for box in self.trimbox :
                if self.namp == 1 : box.show()
                else :
                    for i,amp in enumerate(box) :
                        if i==0 : header = True
                        else: header=False
                        amp.show(header=header)
            print('  Norm box: ')
            for box in self.normbox :
                box.show()


    def log(self,htmlfile=None,ext=None,hdu=0,channel='', 
            cols=None, display=None) :
        """ Create chronological image log from file headers

            If any .csv file exists, add table to htmlfile with contents 

        Parameters
        ----------
        htmlfile : str, default=None
                   if specified, write HTML log to htmlfile
        ext : override default extension to search
        cols : array-like, str, default=None (use self.cols or hardcoded list)
               cards from FITS header to include
        display : if not None, give tv tool to display each image and make
                png thumbnail

        Returns
        -------
        astropy table from FITS headers

        """
        if cols is None :
            if self.cols is not None :
                cols = self.cols
            else :
                cols=['DATE-OBS','OBJNAME','RA','DEC','EXPTIME']
        if ext is None :
            if self.ext is not None :
                ext = self.ext
            else :
                ext='fit*'

        files=glob.glob(self.dir+'/*{:s}*.'.format(channel)+ext)
        if len(files) == 0 :
            print('no files found matching: ',
                  self.dir+'/*{:s}*.'.format(channel)+ext)

        date=[]
        for file in files :
          a=fits.open(file)[hdu].header
          try :
              date.append(a['DATE-OBS'])
          except KeyError :
              print('file {:s} does not have DATE-OBS'.format(file))
              date.append('')
        date=np.array(date)
        sort=np.argsort(date)

        if htmlfile is not None :
            fp=html.head(htmlfile)
            fp.write('<TABLE BORDER=2>\n')

        names=['FILE']
        dtypes=['S24']
        if htmlfile is not None : fp.write('<TR><TD>FILE\n')
        for col in cols :
            try : 
                val=a[col]
                names.append(col)
                dtypes.append('S16')
                if htmlfile is not None :
                    fp.write('<TD>{:s}\n'.format(col))
            except KeyError:
                print('no card {:s} in header'.format(col))
        tab=Table(names=names,dtype=dtypes)

        for i in sort :
          a=fits.open(files[i])[hdu].header
          if htmlfile is not None :
              fp.write('<TR><TD>{:s}\n'.format(os.path.basename(files[i])))  
          row=[os.path.basename(files[i])]
          for col in cols :
            try:
              row.append(str(a[col]))
              if htmlfile is not None:
                  fp.write('<TD>{:s}\n'.format(str(a[col])))
            except: 
              row.append('')
              if htmlfile is not None: fp.write('<TD>\n')
          tab.add_row(row)
          if display is not None : 
              if not os.path.exists(files[i]+'.png') :
                  a=fits.open(files[i])[hdu].data
                  display.tv(a)
                  display.savefig(files[i]+'.png')
              fp.write('<TD><IMG SRC={:s} WIDTH=400>\n'.format(
                      os.path.basename(files[i]+'.png')))
        if htmlfile is not None :
            fp.write('</TABLE>\n')

        files=glob.glob(self.dir+'/*csv')
        for file in files :
            log=ascii.read(file)
            if htmlfile is not None :
                fp.write('<h3>{:s}'.format(file))
                fp.write('<TABLE BORDER=2>\n')
                for row in log :
                  fp.write('<TR>')
                  for col in row :
                    fp.write('<TD>')
                    fp.write(str(col))
                fp.write('</TABLE>\n')
        
        if htmlfile is not None : html.tail(fp)

        return tab

<<<<<<< HEAD
    def movie(self,ims,display=None,out='movie.gif',channel=0) :
        """
           Create animated gif of images
           Parameters
               ims : list of image numbers.
               display : pyvista TV object
               out : output file name
        """
        if display == None :
            raise ValueError('you must specify a pyvista TV object with display=')

        files = []
        for im in ims :
            a=self.rd(im,channel=channel)
            display.tv(a)
            y,x=a.data.shape
            display.clear()
            display.tvtext(x//2,y//2,'{:d} {:f}'.format(im,a.header['EXPTIME']),color='r')
            display.savefig('tmpimage{:d}.png'.format(im))
            files.append('tmpimage{:d}.png'.format(im))

        import imageio
        with imageio.get_writer(out,mode='I') as writer :
            for filename in files :
                image = imageio.imread(filename)
                os.remove(filename)
                writer.append_data(image)

    def reduce(self,num,channel=None,crbox=None,bias=None,dark=None,flat=None,
=======
    def reduce(self,num,channel=None,crbox=None,crsig=5,bias=None,dark=None,flat=None,
>>>>>>> ee9c88f6
               scat=None,badpix=None,solve=False,return_list=False,display=None,
               trim=True,seeing=2) :
        """ Reads data from disk, and performs reduction steps as determined from command 
            line parameters

            Parameters
            ----------
            id : int or str
                 Number or string specifying file to read. If a number, 
                 the filename will be constructed based on dir and formstr 
                 attributed of Reducer object. Without any additional 
                 command-line arguments, data will be read, overscan 
                 subtracted, and uncertainty array populated based
                 on gain and readout noise in Reducer attributes
            display : TV object, default=None
                 if specified, pyvista TV object to display data in as 
                 arious reduction steps are taken
            channel : int, default= None
                 if specified, channel to reduce if instrument is 
                 multi-channel (multi-file), otherwise all channels 
                 will be read/reduced
            bias : Data object, default= None
                 if specified, superbias frame to subtract
            dark : Data object, default= None
                 if specified, superdark frame to subtract
            flat : Data object, default= None
                 if specified, superflat frame to divide by
            crbox : list or str, default=None
                 if specified, parameter to pass to CR rejection routine, 
                 either 2-element list giving shape of box for median 
                 filter, or 'lacosmic'
            scat :
            badpix :
            trim :
            solve :
            seeing :

        """
        im=self.rd(num,dark=dark,channel=channel)
        self.overscan(im,display=display,channel=channel)
        im=self.bias(im,superbias=bias)
        im=self.dark(im,superdark=dark)
        self.scatter(im,scat=scat,display=display)
        im=self.flat(im,superflat=flat,display=display)
        self.badpix_fix(im,val=badpix)
        if trim and display is not None: display.tvclear()
        im=self.trim(im,trimimage=trim)
        im=self.crrej(im,crbox=crbox,crsig=crsig,display=display)
        if solve : 
            im=self.platesolve(im,display=display,scale=self.scale,seeing=seeing)
        if return_list and type(im) is not list : im=[im]
        return im

    def rd(self,num, ext=0, dark=None, channel=None) :
        """ Read an image

        Parameters
        ----------
            num (str or int) : name or number of image to read

        Returns 
        -------
            image (Data ) : Data object, but noise will be incorrect without overscan subtraction
        """
        out=[]
        # loop over different channels (if any)
        idet=0 
        if channel is not None : channels=[channel]
        else : channels = range(len(self.formstr))
        for chan in channels :
            form = self.formstr[chan]
            gain = self.gain[chan]
            rn = self.rn[chan]

            # find the files that match the directory/format
            if type(num) is int :
                search=self.dir+'/'+self.root+form.format(num)
            elif type(num) is str or type(num) is np.str_ :
                if num.find('/') >= 0 :
                    search=num+'*'
                else :
                    search=self.dir+'/*'+num+'*'
            else :
                print('stopping in rd... num:',num)
                pdb.set_trace()
            file=glob.glob(search)
            if len(file) == 0 : 
                raise ValueError('cannot find file matching: '+search)
                return
            elif len(file) > 1 : 
                if self.verbose : print('more than one match found, using first!',file)
            file=file[0]

            # read the file into a Data object
            if self.verbose : print('  Reading file: {:s}'.format(file)) 
            if self.inst == 'APOGEE' :
                im=apogee.cds(file,dark=dark)
            else :
                try : im=Data.read(file,hdu=ext,unit=u.dimensionless_unscaled)
                except : raise RuntimeError('Error reading file: {:s}'.format(file))
                im.data = im.data.astype(np.float32)
            im.header['FILE'] = os.path.basename(file)
            if 'OBJECT' not in im.header  or im.header['OBJECT'] == '':
                if 'OBJNAME' in im.header and im.header['OBJNAME'] != '' : 
                    im.header['OBJECT'] = im.header['OBJNAME']
                else : 
                    try : im.header['OBJECT'] = im.header['FILE']
                    except KeyError : print('No OBJECT, OBJNAME, or FILE in header')
            if 'RA' not in im.header  :
                try: im.header['RA'] = im.header['OBJCTRA']
                except : print('no RA or OBJCTRA found')
            if 'DEC' not in im.header  :
                try: im.header['DEC'] = im.header['OBJCTDEC']
                except : print('no DEC or OBJCTDEC found')

            # Add uncertainty (will be in error if there is an overscan, but redo with overscan subraction later)
            data=copy.copy(im.data)
            data[data<0] = 0.
            if isinstance(gain,list) :
              im.uncertainty = StdDevUncertainty(np.sqrt( data/gain[0] + (rn/gain[0])**2 ))
            else :
              im.uncertainty = StdDevUncertainty(np.sqrt( data/gain + (rn/gain)**2 ))

            # Add mask
            pixmask = bitmask.PixelBitMask()
            if self.bitmask is not None : im.bitmask = self.bitmask
            else : im.bitmask = np.zeros(im.data.shape,dtype=np.short)
            if self.badpix is not None :
                for badpix in self.badpix[idet] :
                    badpix.setval(im.bitmask,pixmask.getval('BADPIX'))
            if self.saturation is not None :
                bd = np.where(im.data >= self.saturation[chan])
                im.bitmask[bd] |= pixmask.getval('SATPIX')

            out.append(im)
            idet+=1

        # return the data
        if len(out) == 1 : return out[0]
        else : return out
            
    def overscan(self,im,display=None,channel=None) :
        """ Overscan subtraction
        """
        if self.biastype < 0 : return

        if type(im) is not list : ims=[im]
        else : ims = im
        if channel is not None :
            gains = [self.gain[channel]]
            rns = [self.rn[channel]]
            biasboxes = [self.biasbox[channel]]
            biasregions = [self.biasregion[channel]]
        else :
            gains = self.gain
            rns = self.rn
            biasboxes = self.biasbox
            biasregions = self.biasregion
        for ichan,(im,gain,rn,biasbox,biasregion) in enumerate(zip(ims,gains,rns,biasboxes,biasregions)) :
            if display is not None : 
                display.tv(im)
                ax=display.plotax2
                ax.cla()
            if self.namp == 1 : 
                ampboxes = [biasbox]
                databoxes = [biasregion]
            else :
                ampboxes = biasbox
                databoxes = biasregion
            im.data = im.data.astype(np.float32)
            color=['m','g','b','r','c','y']
            for ibias,(databox,ampbox) in enumerate(zip(databoxes,ampboxes)) :
              if display is not None :
                  display.tvbox(0,0,box=ampbox,color=color[ibias])
                  if type(databox) == image.BOX : 
                      display.tvbox(0,0,box=databox,color=color[ibias],ls='--',lw=2)
                      ax.plot(np.arange(databox.ymin,databox.ymax),
                          np.mean(im.data[databox.ymin:databox.ymax,
                          ampbox.xmin:ampbox.xmax], axis=1),color=color[ibias])
              if self.biastype == 0 :
                b=ampbox.mean(im.data)
                if self.verbose: print('  subtracting overscan: ', b)
                if display is not None : 
                    ax.plot([databox.ymin,databox.ymax],[b,b],color='k')
                    ax.text(0.05,0.95,'Overscan mean',transform=ax.transAxes)
                    ax.set_xlabel('Row')
                    display.fig.canvas.draw_idle()
                    plt.draw()
                if type(databox) == image.BOX :
                    im.data[databox.ymin:databox.ymax+1,
                            databox.xmin:databox.xmax+1] = \
                            im.data[databox.ymin:databox.ymax+1,
                               databox.xmin:databox.xmax+1].astype(np.float32)-b
                else : 
                    im.data = im.data.astype(np.float32)-b
                im.header.add_comment('subtracted overscan: {:f}'.format(b))
              elif self.biastype == 1 :
                over=np.median(im.data[databox.ymin:databox.ymax+1,
                               ampbox.xmin:ampbox.xmax],axis=1)
                #boxcar = Box1DKernel(self.biasavg)
                #over=convolve(over,boxcar,boundary='extend')
                over=scipy.signal.medfilt(over,kernel_size=self.biasavg)
                if display is not None : 
                    ax.plot(np.arange(databox.ymin,databox.ymax+1),
                            over,color='k')
                    ax.set_xlabel('Row')
                over=image.stretch(over,ncol=databox.ncol())
                if self.verbose: print('  subtracting overscan vector ')
                im.data[databox.ymin:databox.ymax+1,
                        databox.xmin:databox.xmax+1] = \
                    im.data[databox.ymin:databox.ymax+1,
                            databox.xmin:databox.xmax+1].astype(np.float32) - over
              # if we have separate gains, multiply by them here
              if isinstance(gain,list) :
                print('  multiplying by gain: ', gain[ibias])
                if type(databox) == image.BOX :
                    im.data[databox.ymin:databox.ymax+1,
                            databox.xmin:databox.xmax+1] = \
                            im.data[databox.ymin:databox.ymax+1,
                               databox.xmin:databox.xmax+1].astype(np.float32)*gain[ibias]
                else : 
                    im.data = im.data.astype(np.float32)*gain[ibias]

            if display is not None :
                display.tv(im)
                getinput("  See bias box and cross section. ",display)

            # Add uncertainty (redo from scratch after overscan)
            data=copy.copy(im.data)
            data[data<0] = 0.
            if isinstance(gain,list) :
              im.uncertainty = StdDevUncertainty(np.sqrt( data + rn**2 ))
            else :
              im.uncertainty = StdDevUncertainty(np.sqrt( data/gain + (rn/gain)**2 ))

    def trim(self,inim,trimimage=False) :
        """ Trim image by masking non-trimmed pixels
            May need to preserve image size to match reference/calibration frames, etc.
        """
        if type(inim) is not list : ims=[inim]
        else : ims = inim

        outim = []
        for  im,trimbox,outbox in zip(ims,self.trimbox,self.outbox) :
            if self.namp == 1 : 
                boxes = [trimbox]
                outboxes = [outbox]
            else : 
                boxes = trimbox
                outboxes = outbox
            if im.bitmask is None :
                print('adding a bitmask...')
                im.add_bitmask(np.zeros(im.data.shape,dtype=np.uintc))
            pixmask=bitmask.PixelBitMask()
            for box in boxes :
                box.setbit(im.bitmask,pixmask.getval('INACTIVE_PIXEL'))
            if trimimage :
                xmax=0 
                ymax=0 
                for box,outbox in zip(boxes,outboxes) :
                    xmax = np.max([xmax,outbox.xmax])
                    ymax = np.max([ymax,outbox.ymax])
                z=np.zeros([ymax+1,xmax+1]) 
                out = Data(data=z,uncertainty=z,bitmask=z.astype(np.uintc),
                           unit=u.dimensionless_unscaled,header=im.header)
                for box,outbox in zip(boxes,outboxes) :
                    out.data[outbox.ymin:outbox.ymax+1,outbox.xmin:outbox.xmax+1] =  \
                            im.data[box.ymin:box.ymax+1,box.xmin:box.xmax+1]
                    out.uncertainty.array[outbox.ymin:outbox.ymax+1,outbox.xmin:outbox.xmax+1] = \
                            im.uncertainty.array[box.ymin:box.ymax+1,box.xmin:box.xmax+1]
                    out.bitmask[outbox.ymin:outbox.ymax+1,outbox.xmin:outbox.xmax+1] = \
                            im.bitmask[box.ymin:box.ymax+1,box.xmin:box.xmax+1]
                outim.append(out)
        if trimimage: 
            if len(outim) == 1 : return outim[0]
            else : return outim
        else : return inim
       
    def bias(self,im,superbias=None) :
         """ Superbias subtraction
         """
         # only subtract if we are given a superbias!
         if superbias is None : return im

         # work with lists so that we can handle multi-channel instruments
         if type(im) is not list : ims=[im]
         else : ims = im
         if type(superbias) is not list : superbiases=[superbias]
         else : superbiases = superbias
         out=[]
         for im,bias in zip(ims,superbiases) :
             if self.verbose : print('  subtracting bias...')
             #out.append(ccdproc.subtract_bias(im,bias))
             corr = copy.deepcopy(im)
             corr.data -= bias.data
             corr.uncertainty.array = np.sqrt(corr.uncertainty.array**2+
                                              bias.uncertainty.array**2)
             out.append(corr)
         if len(out) == 1 : return out[0]
         else : return out

    def dark(self,im,superdark=None) :
         """ Superdark subtraction
         """
         # only subtract if we are given a superdark!
         if superdark is None : return im
         if self.inst == 'APOGEE' : return im

         # work with lists so that we can handle multi-channel instruments
         if type(im) is not list : ims=[im]
         else : ims = im
         if type(superdark) is not list : superdarks=[superdark]
         else : superdarks = superdark
         out=[]
         for im,dark in zip(ims,superdarks) :
             if self.verbose : print('  subtracting dark...')
             #out.append(ccdproc.subtract_dark(im,dark,exposure_time='EXPTIME',exposure_unit=u.s))
             corr = copy.deepcopy(im)
             exptime = corr.header['EXPTIME']
             corr.data -= dark.data*exptime
             corr.uncertainty.array = np.sqrt(corr.uncertainty.array**2+
                                              exptime**2*dark.uncertainty.array**2)
             out.append(corr)
         if len(out) == 1 : return out[0]
         else : return out

    def flat(self,im,superflat=None,display=None) :
         """ Flat fielding
         """
         # only flatfield if we are given a superflat!
         if superflat is None : return im

         if type(im) is not list : ims=[im]
         else : ims = im
         if type(superflat) is not list : superflats=[superflat]
         else : superflats = superflat
         out=[]
         for im,flat in zip(ims,superflats) :
             if self.verbose : print('  flat fielding...')
             if display is not None : 
                 display.tv(im)
             #corr = ccdproc.flat_correct(im,flat)
             corr = copy.deepcopy(im)
             corr.data /= flat.data
             corr.uncertainty.array /= flat.data
             out.append(corr)
             if display is not None : 
                 display.tv(corr)
                 #plot central crossections
                 display.plotax2.cla()
                 dim=corr.data.shape
                 col = int(dim[1]/2)
                 row = corr.data[:,col]
                 display.plotax2.plot(row)
                 min,max=image.minmax(row,low=5,high=5)
                 display.plotax2.set_ylim(min,max)
                 display.plotax2.set_xlabel('row')
                 display.plotax2.text(0.05,0.95,'Column {:d}'.format(col),
                     transform=display.plotax2.transAxes)
                 #display.plotax2.cla()
                 row = int(dim[0]/2)
                 col = corr.data[row,:]
                 min,max=image.minmax(col,low=10,high=10)
                 display.plotax2.plot(col)
                 display.plotax2.set_xlabel('col')
                 display.plotax2.text(0.05,0.95,'Row {:d}'.format(row),
                     transform=display.plotax2.transAxes)
                 display.plotax2.set_ylim(min,max)
                 getinput("  See flat-fielded image and original with - (minus) key.",display)
         if len(out) == 1 : return out[0]
         else : return out


    def scatter(self,inim,scat=None,display=None,smooth=3,smooth2d=31,transpose=False) :
        """ Removal of scattered light (for multi-order/object spectrograph)

            Remove scattered light by looking for valleys in cross-sections across traces
            and fitting a 2D surface to the low points. Cross-sections are smoothed before
            finding the valleys, and interpolated surface is also smoothed. Some attempt
            is made to reject outliers before fitting the final surface, which is subtracted
            from the image.
 
            Parameters
            ----------
            im : Data object
                 input image to correct
            transpose : bool, default=False
                 set to true if spectra run along columns
            scat : integer, default=None
                 get scattered light measurements every scat pixels. If None, no correction
            display : TV object, default=None
                 if set, show the scattered light measurements
            smooth : integer, default=3
                 boxcar width for smoothing profile perpendicular to traces before looking
                 for valleys
            smooth2d : integer, default=31
                 boxcar width for smoothing interpolated scattered light surface
        """
        if scat is None : return
        if transpose :
            im = Data(data=inim.data.T)
        else :
            im = inim

        print('  estimating scattered light ...')
        boxcar = Box1DKernel(smooth)
        points=[]
        values=[]
        nrows = im.data.shape[0]
        ncols = im.data.shape[-1]

        # find minima in each column, and save location and value
        for col in range(0,ncols,scat) :
            print('    column: {:d}'.format(col),end='\r')
            yscat = scipy.signal.find_peaks(-convolve(im.data[:,col],boxcar))[0]
            for y in yscat :
                if im.mask is None or not im.mask[y,col] :
                    points.append([y,col])
                    values.append(im.data[y,col])

        # fit surface to the minimum values
        print('    fitting surface ...')
        grid_x, grid_y = np.mgrid[0:nrows,0:ncols]

        # smooth and reject outlying points
        boxcar = Box2DKernel(smooth2d)
        grid_z=convolve(scipy.interpolate.griddata(points,values,(grid_x,grid_y),
                        method='cubic',fill_value=0.),boxcar)
        # go back and try to reject outliers
        print('    rejecting points ...')
        points_gd=[]
        values_gd=[]
        for point,value in zip(points,values) :
            if value < 1.1*grid_z[point[0],point[1]] :
                points_gd.append(point)
                values_gd.append(value)

        # refit surface
        print('    refitting surface ...')
        grid_z=convolve(scipy.interpolate.griddata(points_gd,values_gd,(grid_x,grid_y),
                        method='cubic',fill_value=0.),boxcar)

        if display is not None :
            display.clear()
            display.tv(im)
            points=np.array(points)
            display.ax.scatter(points[:,1],points[:,0],color='r',s=3)
            points_gd=np.array(points_gd)
            display.ax.scatter(points_gd[:,1],points_gd[:,0],color='g',s=3)
            getinput("  See image with scattered light points",display)
            display.clear()
            display.tv(im)
            display.tv(grid_z)
            col=int(im.shape[-1]/2)
            display.plotax2.cla()
            display.plotax2.plot(im.data[:,col])
            display.plotax2.plot(grid_z[:,col])
            plt.draw()
            getinput("  See scattered light image",display)

        if transpose :
            im.data -= grid_z.T
        else :
            im.data -= grid_z

    def crrej(self,im,crbox=None,crsig=5,display=None,
              objlim=5.,fsmode='median',inbkg=None) :
        """ Cosmic ray rejection using spatial median filter or lacosmic. 

            If crbox is given as a 2-element list, then a box of this shape is
            run over the image. At each location, the median in the box is determined.
            For each pixel in the box, if the value is larger than crsig*uncertainty
            (where uncertainty is taken from the input.uncertainty.array), the pixel
            is replaced by the median.  If crsig is a list, then multiple passes
            are done with successive values of crsig (which should then be decreasing),
            but only neighbors of previously flagged CRs are tested. 
            Affedted pixels are flagged in input.bitmask

            If crbox='lacosmic', the LA Cosmic routine, as implemented in ccdproc
            (using astroscrappy) is run on the image, with default options,
            but objlim, fsmode, and inbkg can be specified.

            Parameters
            ----------
            crbox : list, int shape of box to use for median filters, or 'lacosmic'
            crsig  : list/float, default 5, threshold for CR rejection if using spatial 
                    median filter; if list, do multiple passes, with all passes after
                    first only on neighbors of previously flagged CRs
            objlim  : for LAcosmic, default=5
            fsmod  : for LAcosmic, default='median'
            inbkg  : for LAcosmic, default=None
            display : None for no display, pyvista TV object to display
        """

        if crbox is None: return im
        if type(im) is not list : ims=[im]
        else : ims = im
        if type(crsig) is not list : nsigs=[crsig]
        else : nsigs = crsig
        out=[]
        for i,(im,gain,rn) in enumerate(zip(ims,self.gain,self.rn)) :
          for iter,nsig in enumerate(nsigs) : 
            if display is not None : 
                display.clear()
                min,max=image.minmax(im,low=5,high=30)
                display.tv(im.uncertainty.array,min=min,max=max)
                display.tv(im,min=min,max=max)
            if crbox == 'lacosmic':
                if self.verbose : 
                    print('  zapping CRs with ccdproc.cosmicray_lacosmic')
                if isinstance(gain,list) : g=1.
                else : g=gain
                outim= ccdproc.cosmicray_lacosmic(im,gain_apply=False,
                         objlim=objlim,fsmode=fsmode,inbkg=inbkg,
                         gain=g*u.dimensionless_unscaled,
                         readnoise=rn*u.dimensionless_unscaled)
                outim.add_bitmask(im.bitmask)
                outim.add_wave(im.wave)
            else :
                if self.verbose : 
                    print('  Iteration {:d}, zapping CRs with filter [{:d},{:d}]...'.format(iter, *crbox))
                if crbox[0]%2 == 0 or crbox[1]%2 == 0 :
                    raise ValueError('cosmic ray rejection box dimensions must be odd numbers...')
                if crbox[0]*crbox[1] > 49 :
                    print('WARNING: large rejection box may take a long time to complete!')
                    tmp=input(" Hit c to continue anyway, else quit")
                    if tmp != 'c' : return
                if iter == 0 : outim=copy.deepcopy(im)
                image.zap(outim,crbox,nsig=nsig)
                if iter > 0 :
                    # if not first iteration, only allow changes to neighbors of CRs
                    mask = np.where( image.smooth
                            (outim.bitmask&pixmask.getval('CRPIX'),[3,3]) == 0)
                    outim.data[mask[0],mask[1]] = im.data[mask[0],mask[1]]
            if display is not None : 
                display.tv(outim,min=min,max=max)
                display.tv(im.subtract(outim),min=min,max=max)
                getinput("  See CRs and CR-zapped image and original using - key",display)
            crpix = np.where(~np.isclose(im.data-outim.data,0.))
            pixmask = bitmask.PixelBitMask()
            outim.bitmask[crpix] |= pixmask.getval('CRPIX')
          out.append(outim)
        if len(out) == 1 : return out[0]
        else : return out

    def badpix_fix(self,im,val=0.) :
        """ Replace bad pixels
        """
        if val is None : return
        if type(im) is not list : ims=[im]
        else : ims = im
        for i, im in enumerate(ims) :
            if im.mask is not None :
                 bd=np.where(im.mask)
                 ims[i].data[bd[0],bd[1]] = val
                 ims[i].uncertainty.array[bd[0],bd[1]] = np.inf

    def platesolve(self,im,scale=0.46,seeing=2,display=None) :
        """ try to get plate solution with astrometry.net
        """
        if self.verbose : print('  plate solving with local astrometry.net....')

        # find stars
        mad=np.nanmedian(np.abs(im-np.nanmedian(im)))
        daofind=DAOStarFinder(fwhm=seeing/scale,threshold=10*mad)
        objs=daofind(im.data-np.nanmedian(im.data))
        if len(objs) == 0 :
            raise RuntimeError('no stars detected. Maybe try setting seeing?')

        try: objs.sort(['mag'])
        except: pdb.set_trace()
        gd=np.where((objs['xcentroid']>50)&(objs['ycentroid']>50)&
                    (objs['xcentroid']<im.data.shape[1]-50)&
                    (objs['ycentroid']<im.data.shape[0]-50))[0]
        if display is not None :
            display.tv(im)
            objs['x'] = objs['xcentroid']
            objs['y'] = objs['ycentroid']
            stars.mark(display,objs[gd],exit=True)
        tmpfile=tempfile.mkstemp(dir='./')
        objs.write(os.path.basename(tmpfile[1])+'xy.fits')

        # solve with astrometry.net routines
        ra=im.header['RA'].replace(' ',':')
        dec=im.header['DEC'].replace(' ',':')
        rad=15*(float(ra.split(':')[0])+float(ra.split(':')[1])/60.+float(ra.split(':')[2])/3600.)
        decd=(float(dec.split(':')[0])+float(dec.split(':')[1])/60.+float(dec.split(':')[2])/3600.)
        cmdname=shutil.which('solve-field')
        if cmdname is None :
            cmdname=shutil.which('/usr/local/astrometry/bin/solve-field')
        if cmdname is None :
            print('cannot find local astrometry.net solve-field routine')
            pdb.set_trace()

        cmd=(cmdname+
            ' --scale-units arcsecperpix --scale-low {:f} --scale-high {:f}'+
            ' -X xcentroid -Y ycentroid -w 4800 -e 3000 --overwrite'+
            ' --ra {:f} --dec {:f} --radius 3 {:s}xy.fits').format(
              .9*scale,1.1*scale,rad,decd,os.path.basename(tmpfile[1]))
        print(cmd)
        ret = subprocess.call(cmd.split())

        if display is not None :
            getinput("  See plate solve stars",display)
            display.tvclear()

        # get WCS
        try:
            header=fits.open(os.path.basename(tmpfile[1])+'xy.wcs')[0].header
            w=WCS(header)
            im.wcs=w
        except :
            for f in glob.glob(os.path.basename(tmpfile[1])+'*') : os.remove(f)
            raise RuntimeError('plate solve FAILED')

        for f in glob.glob(os.path.basename(tmpfile[1])+'*') : os.remove(f)
        return im

    def noise(self,pairs,rows=None,cols=None,nbox=200,display=None,channel=None,levels=None) :
        """ Noise characterization from image pairs
        """
        title=''
        fig,ax=plots.multi(1,3,hspace=0.001,sharex=True)
        colors=['r','g','b','c','m','y','k']
        for icolor,pair in enumerate(pairs) :
            mean=[]
            std=[]
            n=[]
            title+='[{:d},{:d}]'.format(pair[0],pair[1])
            a=self.reduce(pair[0],channel=channel)
            b=self.reduce(pair[1],channel=channel)
            diff=a.data-b.data
            avg=(a.data+b.data)/2
            if display != None :
                display.tv(avg)
                display.tv(diff)
            if levels is not None :
                for i,level in enumerate(levels[0:-1]) :
                    j=np.where((avg.flatten() > level) & (avg.flatten() <= levels[i+1]))[0]
                    if len(j) > 100 :
                        mean.append((level+levels[i+1])/2.)
                        std0 = diff.flatten()[j].std()
                        gd = np.where(np.abs(diff.flatten()[j]) < 5*std0)[0]
                        std.append(diff.flatten()[j[gd]].std())
                        n.append(len(j))
                        print((level+levels[i+1])/2.,diff.flatten()[j].std(),len(j))
            else :
              if rows is None : rows=np.arange(0,a.shape[0],nbox)
              if cols is None : cols=np.arange(0,a.shape[1],nbox)
              for irow,r0 in enumerate(rows[0:-1]) :
                for icol,c0 in enumerate(cols[0:-1]) :
                    box = image.BOX(xr=[cols[icol],cols[icol+1]],
                            yr=[rows[irow],rows[irow+1]]) 
                    if display != None :
                        display.tvbox(0,0,box=box)
                    print(r0,c0,box.median(avg),box.stdev(diff))
                    mean.append(box.median(avg))
                    std.append(box.stdev(diff))
                    n.append((cols[icol+1]-cols[icol])*(rows[irow+1]-rows[irow]))
            mean=np.array(mean)
            std=np.array(std)
            n=np.array(n)
            plots.plotp(ax[0],mean,std**2,yt='$\sigma^2$',size=30,color=colors[icolor])
            plots.plotp(ax[1],mean,2*mean/std**2,yt='G = 2 C / $\sigma^2$',size=20,color=colors[icolor])
            plots.plotp(ax[2],mean,np.log10(n),xt='counts (C)',yt='log(Npix)',size=20,color=colors[icolor])
        fig.suptitle(title+' channel: {:d}'.format(channel))

        pdb.set_trace()


    def display(self,display,id) :
        """ Reduce and display image
        """
        im = self.reduce(id)
        if type(im) is not list : ims=[im]
        else : ims = im
        for i, im in enumerate(ims) :
            display.tv(im)

    def write(self,im,name,overwrite=True,png=False,wave=None) :
        """ write out image, deal with multiple channels 
        """

        if type(im) is not list : ims=[im]
        else : ims = im
        for i,frame in enumerate(ims) : 
            if self.nchip > 1 : outname = name.replace('.fits','')+'_'+self.channels[i]+'.fits'
            else : outname = name
            frame.write(outname,overwrite=overwrite)
            if png :
                #backend=matplotlib.get_backend()
                #matplotlib.use('Agg')
                if wave is not None :
                    fig=plt.figure(figsize=(18,6))
                    for row in frame.data.size[0] :
                        plt.plot(wave[row],frame.data[row])
                        plt.xlabel('Wavelength')
                        plt.ylabel('Flux')
                else :
                    fig=plt.figure(figsize=(12,9))
                    vmin,vmax=image.minmax(frame.data)
                    plt.imshow(frame.data,vmin=vmin,vmax=vmax,
                           cmap='Greys_r',interpolation='nearest',origin='lower')
                    plt.colorbar(shrink=0.8)
                    plt.axis('off')
                fig.tight_layout()
                fig.savefig(name.replace('.fits','.png'))
                plt.close()
                #matplotlib.use(backend)
 

    def getcube(self,ims,**kwargs) :
        """ Read images into data cube
        """
        # create list of images, reading and overscan subtracting
        allcube = []
        for im in ims :
            if isinstance(im,dataclass.Data) :
                data = im
            elif isinstance(im,list) :
                #multi-channel instrument
                data = im
            else :
                data = self.reduce(im, **kwargs)
            allcube.append(data)

        # if just one frame, put in 2D list anyway so we can use same code, allcube[nframe][nchip]
        if self.nchip == 1 :
            allcube=[list(i) for i in zip(*[allcube])]

        return allcube

    def sum(self,ims, return_list=False, **kwargs) :
        """ Coadd input images
        """

        return self.combine(ims,type='sum',return_list=return_list,**kwargs)

    def combine(self,ims, normalize=False,display=None,div=True,
                return_list=False, type='median',sigreject=5,**kwargs) :
        """ Combine images from list of images 
        """
        # create list of images, reading and overscan subtracting
        allcube = self.getcube(ims,**kwargs)
        nframe = len(allcube)

        # do the combination
        out=[] 
        for chip in range(self.nchip) :
            datacube = []
            varcube = []
            maskcube = []
            allnorm = []
            for im in range(nframe) :
                if normalize :
                    norm=self.normbox[chip].mean(allcube[im][chip].data)
                    allnorm.append(norm)
                    allcube[im][chip].data /= norm
                    allcube[im][chip].uncertainty.array /= norm
                datacube.append(allcube[im][chip].data)
                varcube.append(allcube[im][chip].uncertainty.array**2)
                maskcube.append(allcube[im][chip].bitmask)
            if type == 'median' :
                if self.verbose: print('  combining data with median....')
                med = np.median(np.array(datacube),axis=0)
                sig = 1.253 * np.sqrt(np.mean(np.array(varcube),axis=0)/nframe)
            elif type == 'mean' :
                if self.verbose: print('  combining data with mean....')
                med = np.mean(np.array(datacube),axis=0)
                sig = np.sqrt(np.sum(np.array(varcube),axis=0)/nframe)
            elif type == 'sum' :
                if self.verbose: print('  combining data with sum....')
                med = np.sum(np.array(datacube),axis=0)
                sig = np.sqrt(np.mean(np.array(varcube),axis=0)/nframe)
            elif type == 'reject' :
                datacube = np.array(datacube)
                if self.verbose: print('  combining data with rejection....')
                med = np.median(datacube,axis=0)
                bd=np.where(datacube>med+sigreject*np.sqrt(np.array(varcube)))
                datacube[bd]=np.nan
                med = np.nanmean(datacube,axis=0)
                sig = np.sqrt(np.nanmean(np.array(varcube),axis=0)/nframe)
            else :
                raise ValueError('no combination type: {:s}'.format(type))
            if self.verbose: print('  calculating uncertainty....')
            #mask = np.any(maskcube,axis=0)
            mask = np.bitwise_or.reduce(maskcube,axis=0)
            comb=Data(med.astype(np.float32),header=allcube[im][chip].header,
                         uncertainty=StdDevUncertainty(sig.astype(np.float32)),
                         bitmask=mask,unit=u.dimensionless_unscaled)
            if normalize: comb.meta['MEANNORM'] = np.array(allnorm).mean()
            out.append(comb)

            # display final combined frame and individual frames relative to combined
            if display :
                for i,f in enumerate(comb) :
                    comb.header['OBJECT'] = 'Combined frame'
                display.clear()
                display.tv(comb,sn=True)
                display.tv(comb)
                if comb.mask is not None :
                    gd=np.where(comb.mask == False)
                elif comb.bitmask is not None :
                    pixmask=bitmask.PixelBitMask()
                    gd=np.where((comb.bitmask&pixmask.badval())==0)
                else :
                    gd=np.where(med>0)
 
                min,max=image.minmax(med[gd[0],gd[1]],low=10,high=10)
                display.plotax2.hist(med[gd[0],gd[1]],
                       bins=np.linspace(min,max,100),histtype='step')
                display.fig.canvas.draw_idle()
                getinput("  See final image, use - key for S/N image.",display)
                for i,im in enumerate(ims) :
                    min,max=image.minmax(med[gd[0],gd[1]],low=5,high=5)
                    display.fig.canvas.draw_idle()
                    if div :
                        display.plotax2.hist((allcube[i][chip].data/med)[gd[0],gd[1]],
                                            bins=np.linspace(0.5,1.5,100),histtype='step')
                        display.tv(allcube[i][chip].data/med,min=0.5,max=1.5,
                                   object='{} / master'.format(im))
                        getinput("    see image: {} divided by master".format(allcube[i][chip].header['FILE']),display)
                    else :
                        delta=5*self.rn[chip]
                        display.plotax2.hist((allcube[i][chip].data-med)[gd[0],gd[1]],
                                            bins=np.linspace(-delta,delta,100),histtype='step')
                        display.tv(allcube[i][chip].data-med,min=-delta,max=delta,
                                   object='{} - master'.format(im))
                        getinput("    see image: {} minus master".format(allcube[i][chip].header['FILE']),display)

        # return the frame
        if len(out) == 1 :
           if return_list : return [out[0]]
           else : return out[0]
        else : return out

    def mkbias(self,ims,display=None,scat=None,type='median',sigreject=5,
               trim=False) :
        """ Driver for superbias combination (no superbias subtraction no normalization)
        """
        bias= self.combine(ims,display=display,div=False,scat=scat,trim=trim,
                            type=type,sigreject=sigreject)
        for i,f in enumerate(bias) :
            bias[i].header['OBJECT'] = 'Combined bias'
        return bias

    def mkdark(self,ims,bias=None,display=None,scat=None,trim=False,
               type='median',sigreject=5,clip=None) :
        """ Driver for superdark combination (no normalization)
        """
        dark= self.combine(ims,bias=bias,display=display,trim=trim,
                            div=False,scat=scat,type=type,sigreject=sigreject)
        for i,f in enumerate(dark) :
            dark[i].header['OBJECT'] = 'Combined dark'
        if clip != None:
            low = np.where(dark.data < clip*dark.uncertainty.array)
            dark.data[low] = 0.
            dark.data[low] = 0.
        return dark

    def mkflat(self,ims,bias=None,dark=None,scat=None,display=None,trim=False,
               type='median',sigreject=5,spec=False,width=101,littrow=False,
               snmin=50) :
        """ Driver for superflat combination 
             (with superbias if specified, normalize to normbox

            Parameters
            ----------
            ims : list of frames to combine
            display : TV object, default= None
                      if specified, displays flat and individual frames/flat for inspection
            bias : CCDData object, default=None
                  if specified, superbias to subtract before combining flats
            dark : CCDData object, default=None
                  if specified, superdark to subtract before combining flats
            scat : 
            type : str, default='median'
                  combine method
            sigreject : float
                  rejection threshold for combine type='reject'
            spec : bool, default=False
                  if True, creates "spectral" flat by taking out wavelength
                  shape
            littrow : bool, default=False
                  if True, attempts to fit and remove Littrow ghost from flat,
                  LITTROW_GHOST bit must be set in bitmask first to identify ghost location
                  only relevant if spec==True
            width : int, default=101
                  window width for removing spectral shape for spec=True

        Returns
        -------
            CCDData object with combined flat
        """
        flat= self.combine(ims,bias=bias,dark=dark,normalize=True,trim=trim,
                 scat=scat,display=display,type=type,sigreject=sigreject)
        for i,f in enumerate(flat) :
            flat[i].header['OBJECT'] = 'Combined flat'
        if spec :
            return self.mkspecflat(flat,width=width,display=display,
                                   littrow=littrow,snmin=snmin)
        else :
            return flat

    def mkspecflat(self,flats,width=101,display=None,littrow=False,snmin=50) :
        """ Spectral flat takes out variation along wavelength direction
        """

        if type(flats) is not list : flats=[flats]
        boxcar = Box1DKernel(width)

        sflat=[]
        for flat in flats :
            if self.transpose :
                tmp = dataclass.transpose(flat)
            else :
                tmp = copy.deepcopy(flat)
            nrows=tmp.data.shape[0]
            # subtract Littrow ghost
            if littrow :
                print('   fitting/subtracting Littrow ghost')
                pixmask=bitmask.PixelBitMask()
                nmed2=10
                fixed = copy.deepcopy(tmp.data)
                for i in np.arange(nmed2,tmp.shape[0]-nmed2) :
                    try :
                        pix=np.where((tmp.bitmask[i]&pixmask.getval('LITTROW_GHOST')) > 0)[0]
                        yy=np.median(tmp.data[i-nmed2:i+nmed2,pix.min()-10:pix.max()+10],axis=0)
                        xx=np.arange(yy.size)
                        p0 = [.05,(pix.max()-pix.min())/2+10,(pix.max()-pix.min())/4.,1.,0.]
                        coeffs,var = curve_fit(spectra.gauss,xx,yy,p0)
                        xx=np.arange(tmp.data.shape[1])
                        if coeffs[3] > 0.5 :
                            coeffs[3] = 0.
                            coeffs[4] = 0.
                            coeffs[1] += pix.min()-10
                            fixed[i] -= spectra.gauss(xx,*coeffs)
                    except: pass
                tmp.data = fixed

            # limit region for spectral shape to high S/N area (slit width)
            snmed = np.nanpercentile(tmp.data/tmp.uncertainty.array,[90],axis=1)
            gdrows = np.where(snmed[0]>snmin)[0]
            med = convolve(np.nanmedian(tmp[gdrows,:],axis=0),
                           boxcar,boundary='extend')
            if display is not None :
                display.tv(tmp)
                display.plotax2.cla()
                display.plotax2.plot(med)
            for row in range(tmp.data.shape[0]) :
                tmp.data[row,:] /= med
                tmp.uncertainty.array[row,:] /= med
            if display is not None :
                display.tv(tmp,min=0.7,max=1.3)
            if self.transpose :
                sflat.append(dataclass.transpose(tmp))
            else :
                sflat.append(tmp)

        if len(sflat) == 1 :return sflat[0]
        else : return sflat

class DET() :
    """ 
    Defines detector class 
    """
    def __init__(self,inst=None,gain=0.,rn=0.,biastype=0,biasbox=None,normbox=None,trimbox=None,formstr='{:04d}') :
        self.gain = gain
        self.rn = rn
        self.biastype = biastype
        if biasbox is None : self.biasbox = image.BOX()
        else : self.biasbox = biasbox
        if normbox is None : self.normbox = image.BOX()
        else : self.normbox = normbox
        if trimbox is None : self.trimbox = image.BOX()
        else : self.trimbox = trimbox
        self.formstr = formstr
        if inst == 'ARCES' :
            # APO ARCES
            self.gain=3.8
            self.rn=7
            self.biasbox.set(2052,2057,20,2028)
            self.trimbox.set(200,1850,0,2047)
            self.biasbox = [ image.BOX(xr=[1030,1050],yr=[0,2047]) ,
                             image.BOX(xr=[1030,1050],yr=[0,2047]) ]
            self.trimbox = [ image.BOX(xr=[0,2047],yr=[0,1023]) ,
                             image.BOX(xr=[1030,1050],yr=[0,2047]) ]
        elif inst == 'DIS' :
            # DIS blue
            self.gain=[1.71,1.71]
            self.rn=[3.9,3.9]
            self.biasbox = [ image.BOX(xr=[1030,1050],yr=[0,2047]) ,
                             image.BOX(xr=[1030,1050],yr=[0,2047]) ]
            self.trimbox = [ image.BOX(xr=[0,2047],yr=[0,1023]) ,
                             image.BOX(xr=[1030,1050],yr=[0,2047]) ]
            self.formstr=['{:04d}b','{:04d}r']

def look(tv,pause=True,files=None,list=None,min=None, max=None) :
    """ 
    Displays series of files 
    """
    if files is None and list is None :
        files=glob.glob(indir+'/*.fits*')
    if list is not None :
        f=open(indir+list,'r')
        files=[]
        for line in f :
            files.extend(np.arange(int(line.split()[0]),int(line.split()[1])))
        f.close()
        pdb.set_trace()
 
    for file in files :
       hd=read(file,verbose=True,bias=False)
       disp(tv,hd,min=min,max=max)
       if pause :
           pdb.set_trace()

def getfiles(type,listfile=None,filter=None,verbose=False) :
    """ 
    Get all files of desired type from specified directory. If file is specified, read numbers from that file, else use IMAGETYP card
    """
    if listfile is None :
        list=[]
        if verbose: print('directory: ', indir)
        for file in glob.glob(indir+'/'+root+'*.fits*') :
            head=fits.open(file)[0].header
            #if verbose :
            #   print('file: ', file)
            #   print('IMAGETYPE: ', head['IMAGETYP'])

            try :
                if head['IMAGETYP'] == type :
                    if filter is None or head['FILTER'] == filter :
                        list.append(file)
            except :
                pass
    else :
        list=ascii.read(indir+listfile,Reader=ascii.NoHeader)['col1']
    return list

def disp(tv,hd,min=None,max=None,sky=False) :
    """ 
    Displays HDU or data array on specified ds9/tv device
    """

    if type(tv) is pyds9.DS9 :
        if isinstance(hd, (np.ndarray)) :
            tv.set_np2arr(hd)
            data=hd
        elif isinstance(hd, (astropy.io.fits.hdu.hdulist.HDUList)) :
            tv.set_pyfits(hd)
            data=hd[0].data
        elif isinstance(hd, (astropy.io.fits.hdu.image.PrimaryHDU)) :
            tv.set_np2arr(hd.data)
            data=hd.data
        else :
            print('Unrecognized data type for display: ',type(hd)) 
        if sky :
           skyval = mmm.mmm(data)
           min = skyval[0]-5*skyval[1]
           max = skyval[0]+20*skyval[1]
        if min is not None and max is not None :
            tv.set("scale limits {:5d} {:5d}".format(min,max))
        else :
            tv.set("scale histequ")

    else :
        if isinstance(hd, (astropy.io.fits.hdu.hdulist.HDUList)) :
            tv.tv(hd[0],min=min,max=max)
        else :
            tv.tv(hd,min=min,max=max)

def mkmask(inst=None) :

    if inst == 'ARCES' :
        nrow=2068
        ncol=2128
        badpix = [ image.BOX(yr=[0,2067],xr=[0,130]),      # left side
                   image.BOX(yr=[0,2067],xr=[2000,2127]), # right side
                   image.BOX(yr=[802,2000],xr=[787,787]),
                   image.BOX(yr=[663,2000],xr=[1682,1682]),
                   image.BOX(yr=[219,2067],xr=[101,101]),
                   image.BOX(yr=[1792,1835],xr=[1284,1284]),
                   image.BOX(yr=[1474,2067],xr=[1355,1355]),
                   image.BOX(yr=[1418,1782],xr=[1602,1602]),
                   image.BOX(yr=[1905,1943],xr=[1382,1382]),
                   image.BOX(yr=[1926,1974],xr=[1416,1416]),
                   image.BOX(yr=[1610,1890],xr=[981,981]),
                   image.BOX(yr=[1575,2067],xr=[490,490]),
                   image.BOX(yr=[1710,1722],xr=[568,568]),
                   image.BOX(yr=[1905,1981],xr=[653,654]),
                   image.BOX(yr=[1870,1925],xr=[853,853]) ] 
            

    elif inst == 'DIS' :
        nrow=1078
        ncol=2098
        badpix = [ image.BOX(yr=[474,1077],xr=[803,803]),
                   image.BOX(yr=[0,1077],xr=[1196,1196]),
                   image.BOX(yr=[0,1077],xr=[0,0]) ]

    mask = np.zeros([nrow,ncol],dtype=np.int16)
    for box in badpix :
        box.setval(mask,True)

    hdulist=fits.HDUList()
    hdulist.append(fits.PrimaryHDU(mask))
    hdulist.writeto(inst+'_mask.fits',overwrite=True)

    return mask

def getinput(text,display) :
    """ print text, get a key input from display
    """
    print(text)
    print('   To continue, hit space in display window (p for debug) ')
    get = display.tvmark()[0]
    if get == 'i' : code.interact(local=globals())
    elif get == 'p' :
        pdb.set_trace()
    return get<|MERGE_RESOLUTION|>--- conflicted
+++ resolved
@@ -314,7 +314,6 @@
 
         return tab
 
-<<<<<<< HEAD
     def movie(self,ims,display=None,out='movie.gif',channel=0) :
         """
            Create animated gif of images
@@ -343,10 +342,7 @@
                 os.remove(filename)
                 writer.append_data(image)
 
-    def reduce(self,num,channel=None,crbox=None,bias=None,dark=None,flat=None,
-=======
     def reduce(self,num,channel=None,crbox=None,crsig=5,bias=None,dark=None,flat=None,
->>>>>>> ee9c88f6
                scat=None,badpix=None,solve=False,return_list=False,display=None,
                trim=True,seeing=2) :
         """ Reads data from disk, and performs reduction steps as determined from command 

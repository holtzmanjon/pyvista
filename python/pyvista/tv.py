--- conflicted
+++ resolved
@@ -29,12 +29,8 @@
            tv=TV()  to set up a new TV object (display window)
     """
  
-<<<<<<< HEAD
     def __init__(self, figsize=(12,8.5), aspect='equal', clickzoom=True, 
-                 flipx=False, flipy=False):
-=======
-    def __init__(self, figsize=(12,8.5), aspect='equal', clickzoom=True, nroll=4):
->>>>>>> f5324296
+                 flipx=False, flipy=False, nroll=4):
         """
         Initialize TV object
         """
